--- conflicted
+++ resolved
@@ -1,13 +1,8 @@
 import sbtcrossproject.crossProject
 import sbtcrossproject.CrossType
 
-<<<<<<< HEAD
-lazy val attoVersion                 = "0.7.0-RC2"
-lazy val catsVersion                 = "2.0.0-RC1"
-=======
 lazy val attoVersion                 = "0.7.0-RC1"
 lazy val catsVersion                 = "2.0.0-RC2"
->>>>>>> e702c8c1
 lazy val collCompatVersion           = "2.1.2"
 lazy val kindProjectorVersion        = "0.10.3"
 lazy val monocleVersion              = "2.0.0-RC1"
