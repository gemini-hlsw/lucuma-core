--- conflicted
+++ resolved
@@ -20,12 +20,8 @@
 lazy val coulombVersion        = "0.6.0-M2"
 lazy val spireVersion          = "0.18.0"
 lazy val singletonOpsVersion   = "0.5.2"
-<<<<<<< HEAD
-lazy val refinedVersion        = "0.10.0"
+lazy val refinedVersion        = "0.10.1"
 lazy val lucumaRefinedVersion  = "0.0-e39b79d-SNAPSHOT"
-=======
-lazy val refinedVersion        = "0.10.1"
->>>>>>> 23b0665b
 lazy val catsTimeVersion       = "0.5.0"
 lazy val circeVersion          = "0.14.1"
 lazy val catsScalacheckVersion = "0.3.1"
