--- conflicted
+++ resolved
@@ -1,8 +1,4 @@
-<<<<<<< HEAD
-ThisBuild / tlBaseVersion                         := "0.56"
-=======
 ThisBuild / tlBaseVersion                         := "0.59"
->>>>>>> f122f201
 ThisBuild / tlCiReleaseBranches                   := Seq("master")
 ThisBuild / githubWorkflowEnv += "MUNIT_FLAKY_OK" -> "true"
 
