import org.scalajs.linker.interface.ESVersion

<<<<<<< HEAD
ThisBuild / tlBaseVersion                         := "0.138"
=======
ThisBuild / tlBaseVersion                         := "0.141"
>>>>>>> a25eb695
ThisBuild / tlCiReleaseBranches                   := Seq("master")
ThisBuild / githubWorkflowEnv += "MUNIT_FLAKY_OK" -> "true"

ThisBuild / tlCiReleaseBranches += "topic/scala3"

Global / concurrentRestrictions += Tags.limit(Tags.Compile, 1)

ThisBuild / crossScalaVersions := Seq("3.7.2")
ThisBuild / scalacOptions += "-language:implicitConversions" // TODO

lazy val catsVersion                = "2.13.0"
lazy val catsCollctionsVersion      = "0.9.10"
lazy val catsEffectVersion          = "3.6.3"
lazy val catsParseVersion           = "1.1.0"
lazy val catsScalacheckVersion      = "0.3.2"
lazy val catsTimeVersion            = "0.6.0"
lazy val circeVersion               = "0.14.14"
lazy val circeRefinedVersion        = "0.15.1"
lazy val coulombVersion             = "0.8.0"
lazy val fs2Version                 = "3.12.0"
lazy val fs2DataVersion             = "1.12.0"
lazy val geminiLocalesVersion       = "0.12.1"
lazy val http4sVersion              = "0.23.30"
lazy val http4sDomVersion           = "0.2.12"
lazy val http4sJdkHttpClientVersion = "0.10.0"
lazy val jtsVersion                 = "0.4.0"
lazy val kindProjectorVersion       = "0.13.2"
lazy val kittensVersion             = "3.5.0"
lazy val lucumaRefinedVersion       = "0.1.4"
lazy val monocleVersion             = "3.3.0"
lazy val munitVersion               = "1.1.1"
lazy val munitDisciplineVersion     = "2.0.0"
lazy val munitCatsEffectVersion     = "2.1.0"
lazy val pprintVersion              = "0.9.3"
lazy val refinedVersion             = "0.11.3"
lazy val refinedAlgebraVersion      = "0.1.1"
lazy val scalaJavaTimeVersion       = "2.6.0"
lazy val scalajsStubVersion         = "1.1.0"
lazy val scalaXmlVersion            = "2.4.0"
lazy val spireVersion               = "0.18.0"

Global / onChangedBuildSource := ReloadOnSourceChanges

val root = tlCrossRootProject.aggregate(core, testkit, tests, catalog, ags, catalogTestkit, catalogTests)

lazy val core = crossProject(JVMPlatform, JSPlatform)
  .crossType(CrossType.Full)
  .in(file("modules/core"))
  .settings(
    name := "lucuma-core",
    libraryDependencies ++= Seq(
      "org.typelevel"  %%% "cats-parse"            % catsParseVersion,
      "org.typelevel"  %%% "cats-core"             % catsVersion,
      "org.typelevel"  %%% "cats-collections-core" % catsCollctionsVersion,
      "org.typelevel"  %%% "cats-effect"           % catsEffectVersion,
      "dev.optics"     %%% "monocle-core"          % monocleVersion,
      "dev.optics"     %%% "monocle-macro"         % monocleVersion,
      "dev.optics"     %%% "monocle-state"         % monocleVersion,
      "edu.gemini"     %%% "lucuma-jts"            % jtsVersion,
      "com.manyangled" %%% "coulomb-core"          % coulombVersion,
      "com.manyangled" %%% "coulomb-spire"         % coulombVersion,
      "com.manyangled" %%% "coulomb-units"         % coulombVersion,
      "org.typelevel"  %%% "spire"                 % spireVersion,
      "org.typelevel"  %%% "spire-extras"          % spireVersion,
      "eu.timepit"     %%% "refined"               % refinedVersion,
      "eu.timepit"     %%% "refined-cats"          % refinedVersion,
      "edu.gemini"     %%% "lucuma-refined"        % lucumaRefinedVersion,
      "org.typelevel"  %%% "cats-time"             % catsTimeVersion,
      "org.typelevel"  %%% "kittens"               % kittensVersion,
      "io.circe"       %%% "circe-core"            % circeVersion,
      "io.circe"       %%% "circe-refined"         % circeRefinedVersion
    )
  )
  .jvmConfigure(_.enablePlugins(AutomateHeaderPlugin))
  .jvmSettings(
    libraryDependencies ++= Seq(
      "edu.gemini"   %% "lucuma-jts-awt" % jtsVersion,
      "org.scala-js" %% "scalajs-stubs"  % scalajsStubVersion
    )
  )
  .jsSettings(
    libraryDependencies ++= Seq(
      "io.github.cquiroz" %%% "scala-java-time" % scalaJavaTimeVersion,
      "edu.gemini"        %%% "gemini-locales"  % geminiLocalesVersion
    )
  )

lazy val testkit = crossProject(JVMPlatform, JSPlatform)
  .crossType(CrossType.Pure)
  .in(file("modules/testkit"))
  .dependsOn(core)
  .settings(
    name := "lucuma-core-testkit",
    libraryDependencies ++= Seq(
      "org.typelevel"     %%% "cats-testkit"       % catsVersion,
      "dev.optics"        %%% "monocle-law"        % monocleVersion,
      "org.typelevel"     %%% "spire-laws"         % spireVersion,
      "eu.timepit"        %%% "refined-scalacheck" % refinedVersion,
      "io.circe"          %%% "circe-testing"      % circeVersion,
      "com.manyangled"    %%% "coulomb-testkit"    % coulombVersion,
      "io.chrisdavenport" %%% "cats-scalacheck"    % catsScalacheckVersion
    )
  )
  .jvmConfigure(_.enablePlugins(AutomateHeaderPlugin))

val MUnitFramework = new TestFramework("munit.Framework")
val MUnitFlakyOK   = sys.env.get("MUNIT_FLAKY_OK") match {
  case Some("true") => Tests.Argument(MUnitFramework, "--exclude-tags=ScalaCheckFlaky")
  case _            => Tests.Argument()
}

lazy val tests = crossProject(JVMPlatform, JSPlatform)
  .crossType(CrossType.Full)
  .in(file("modules/tests"))
  .enablePlugins(NoPublishPlugin)
  .dependsOn(testkit)
  .settings(
    name := "lucuma-core-tests",
    libraryDependencies ++= Seq(
      "org.scalameta" %%% "munit"             % munitVersion % Test,
      "org.typelevel" %%% "discipline-munit"  % munitDisciplineVersion % Test,
      "org.typelevel" %%% "munit-cats-effect" % munitCatsEffectVersion % Test,
    ),
    testFrameworks += MUnitFramework,
    testOptions += MUnitFlakyOK
  )
  .jvmConfigure(_.enablePlugins(AutomateHeaderPlugin))
  .jvmSettings(
    resolvers += "Gemini Repository".at(
      "https://github.com/gemini-hlsw/maven-repo/raw/master/releases"
    ),
    run / fork := true,
    libraryDependencies ++= Seq(
      ("edu.gemini.ocs" %% "edu-gemini-util-skycalc"     % "2020001.1.7" % Test)
        .cross(CrossVersion.for3Use2_13)
        .exclude("org.scala-lang.modules", "scala-xml_2.13"),
      "com.47deg"       %% "scalacheck-toolbox-datetime" % "0.7.0"       % Test
    )
  )

lazy val benchmarks = project
  .in(file("modules/benchmarks"))
  .dependsOn(core.jvm)
  .settings(name := "lucuma-core-benchmarks")
  .enablePlugins(NoPublishPlugin, JmhPlugin)

lazy val catalog = crossProject(JVMPlatform, JSPlatform)
  .crossType(CrossType.Pure)
  .in(file("modules/catalog"))
  .dependsOn(core)
  .settings(
    name := "lucuma-catalog",
    libraryDependencies ++= Seq(
      "co.fs2"        %%% "fs2-core"             % fs2Version,
      "org.gnieh"     %%% "fs2-data-xml"         % fs2DataVersion,
      "org.gnieh"     %%% "fs2-data-csv"         % fs2DataVersion,
      "org.gnieh"     %%% "fs2-data-csv-generic" % fs2DataVersion,
      "edu.gemini"    %%% "lucuma-refined"       % lucumaRefinedVersion,
      "org.typelevel" %%% "cats-core"            % catsVersion,
      "dev.optics"    %%% "monocle-core"         % monocleVersion,
      "dev.optics"    %%% "monocle-state"        % monocleVersion,
      "eu.timepit"    %%% "refined"              % refinedVersion,
      "eu.timepit"    %%% "refined-cats"         % refinedVersion,
      "org.http4s"    %%% "http4s-core"          % http4sVersion,
      "org.http4s"    %%% "http4s-client"        % http4sVersion,
      "edu.gemini"    %%% "refined-algebra"      % refinedAlgebraVersion,
      "org.typelevel" %%% "cats-parse"           % catsParseVersion,
      "org.typelevel" %%% "kittens"              % kittensVersion
    )
  )
  .jsConfigure(_.enablePlugins(BundleMonPlugin))

lazy val ags = crossProject(JVMPlatform, JSPlatform)
  .crossType(CrossType.Pure)
  .in(file("modules/ags"))
  .settings(
    name := "lucuma-ags",
    libraryDependencies ++= Seq(
      "edu.gemini"    %%% "lucuma-refined" % lucumaRefinedVersion,
      "org.typelevel" %%% "cats-core"      % catsVersion
    )
  )
  .jsConfigure(_.enablePlugins(BundleMonPlugin))
  .dependsOn(catalog)

lazy val catalogTestkit = crossProject(JVMPlatform, JSPlatform)
  .crossType(CrossType.Pure)
  .in(file("modules/catalog-testkit"))
  .dependsOn(catalog, testkit, ags)
  .settings(
    name := "lucuma-catalog-testkit",
    libraryDependencies ++= Seq(
      "org.typelevel"          %%% "cats-testkit"        % catsVersion,
      "eu.timepit"             %%% "refined-scalacheck"  % refinedVersion,
      "org.scala-lang.modules" %%% "scala-xml"           % scalaXmlVersion,
      "io.chrisdavenport"      %%% "cats-scalacheck"     % catsScalacheckVersion
    )
  )

lazy val catalogTests = crossProject(JVMPlatform, JSPlatform)
  .crossType(CrossType.Full)
  .in(file("modules/catalog-tests"))
  .enablePlugins(NoPublishPlugin)
  .dependsOn(catalog, catalogTestkit, ags)
  .settings(
    name := "lucuma-catalog-tests",
    libraryDependencies ++= Seq(
      "org.typelevel"          %%% "cats-effect"         % catsEffectVersion      % Test,
      "org.scalameta"          %%% "munit"               % munitVersion           % Test,
      "org.typelevel"          %%% "discipline-munit"    % munitDisciplineVersion % Test,
      "org.typelevel"          %%% "munit-cats-effect"   % munitCatsEffectVersion % Test,
      "org.scala-lang.modules" %%% "scala-xml"           % scalaXmlVersion        % Test,
      "org.http4s"             %%% "http4s-core"         % http4sVersion,
      "com.lihaoyi"            %%% "pprint"              % pprintVersion,
      "org.typelevel"          %%% "cats-time"           % catsTimeVersion
    )
  )
  .jsSettings(
    scalaJSUseMainModuleInitializer := true,
    scalacOptions ~= (_.filterNot(Set("-Wdead-code"))),
    libraryDependencies ++= Seq(
      "org.http4s" %%% "http4s-dom" % http4sDomVersion
    ),
    jsEnv                           := {
      import org.scalajs.jsenv.nodejs.NodeJSEnv
      new NodeJSEnv(NodeJSEnv.Config().withArgs(List("--experimental-fetch")))
    }
  )
  .jvmSettings(
    libraryDependencies ++= Seq(
      "co.fs2"     %% "fs2-io"                 % fs2Version,
      "org.http4s" %% "http4s-jdk-http-client" % http4sJdkHttpClientVersion
    )
  )


// for publishing to npm
lazy val npmPackage = taskKey[File]("Prepare the npm package")
lazy val npmPublish = taskKey[Unit]("Run npm publish")
lazy val npm        = project
  .in(file("modules/npm"))
  .dependsOn(core.js)
  .enablePlugins(ScalaJSPlugin, NoPublishPlugin, BundleMonPlugin)
  .settings(
    scalaJSLinkerConfig ~= (_.withModuleKind(ModuleKind.ESModule)
      .withESFeatures(_.withESVersion(ESVersion.ES2021).withAvoidLetsAndConsts(false))),
    npmPackage := {
      val _      = (Compile / fullLinkJS).value
      val outDir = (Compile / fullLinkJS / scalaJSLinkerOutputDirectory).value
      IO.write(
        outDir / "package.json",
        s"""|{
            |  "name": "lucuma-core",
            |  "version": "${version.value}",
            |  "license": "${licenses.value.head._1}",
            |  "main": "main.js",
            |  "types": "main.d.ts",
            |  "type": "module"
            |}
            |""".stripMargin
      )
      IO.copyDirectory((Compile / sourceDirectory).value / "typescript", outDir)
      outDir
    },
    npmPublish := {
      import scala.sys.process._
      val outDir = npmPackage.value
      Process(List("npm", "publish"), outDir).!!
    }
  )

ThisBuild / githubWorkflowPublishPreamble +=
  WorkflowStep.Use(
    UseRef.Public("actions", "setup-node", "v4"),
    Map(
      "node-version" -> "22",
      "registry-url" -> "https://registry.npmjs.org"
    )
  )

ThisBuild / githubWorkflowPublish ++= Seq(
  WorkflowStep.Sbt(
    List("npm/npmPublish"),
    name = Some("NPM Publish"),
    env = Map("NODE_AUTH_TOKEN" -> s"$${{ secrets.NPM_REPO_TOKEN }}"),
    cond = Some("startsWith(github.ref, 'refs/tags/v')")
  )
)<|MERGE_RESOLUTION|>--- conflicted
+++ resolved
@@ -1,10 +1,6 @@
 import org.scalajs.linker.interface.ESVersion
 
-<<<<<<< HEAD
-ThisBuild / tlBaseVersion                         := "0.138"
-=======
-ThisBuild / tlBaseVersion                         := "0.141"
->>>>>>> a25eb695
+ThisBuild / tlBaseVersion                         := "0.142"
 ThisBuild / tlCiReleaseBranches                   := Seq("master")
 ThisBuild / githubWorkflowEnv += "MUNIT_FLAKY_OK" -> "true"
 
