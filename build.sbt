--- conflicted
+++ resolved
@@ -1,13 +1,8 @@
 import sbtcrossproject.CrossType
 
 lazy val attoVersion                 = "0.9.1"
-<<<<<<< HEAD
-lazy val catsVersion                 = "2.4.2"
-lazy val catsEffectVersion           = "2.4.2"
-=======
 lazy val catsVersion                 = "2.3.1"
 lazy val catsEffectVersion           = "2.3.3"
->>>>>>> f5055ca9
 lazy val kindProjectorVersion        = "0.11.3"
 lazy val monocleVersion              = "2.1.0"
 lazy val catsTestkitScalaTestVersion = "2.1.1"
