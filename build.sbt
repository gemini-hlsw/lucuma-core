<<<<<<< HEAD
ThisBuild / tlBaseVersion                         := "0.58"
=======
ThisBuild / tlBaseVersion                         := "0.59"
>>>>>>> 96f0d371
ThisBuild / tlCiReleaseBranches                   := Seq("master")
ThisBuild / githubWorkflowEnv += "MUNIT_FLAKY_OK" -> "true"

ThisBuild / tlCiReleaseBranches += "topic/scala3"

Global / concurrentRestrictions += Tags.limit(Tags.Compile, 1)

ThisBuild / crossScalaVersions := Seq("3.2.1")
ThisBuild / scalacOptions += "-language:implicitConversions" // TODO

lazy val catsVersion           = "2.9.0"
lazy val kindProjectorVersion  = "0.13.2"
lazy val monocleVersion        = "3.1.0"
lazy val scalaJavaTimeVersion  = "2.4.0"
lazy val geminiLocalesVersion  = "0.7.0"
lazy val jtsVersion            = "0.3.0"
lazy val coulombVersion        = "0.7.0"
lazy val spireVersion          = "0.18.0"
lazy val singletonOpsVersion   = "0.5.2"
lazy val refinedVersion        = "0.10.1"
lazy val lucumaRefinedVersion  = "0.1.1"
lazy val catsTimeVersion       = "0.5.1"
lazy val circeVersion          = "0.14.3"
lazy val catsScalacheckVersion = "0.3.2"
lazy val shapelessVersion      = "2.3.10"
lazy val catsParseVersion      = "0.3.8"

Global / onChangedBuildSource := ReloadOnSourceChanges

val root = tlCrossRootProject.aggregate(core, testkit, tests)

lazy val core = crossProject(JVMPlatform, JSPlatform)
  .crossType(CrossType.Full)
  .in(file("modules/core"))
  .settings(
    name := "lucuma-core",
    libraryDependencies ++= Seq(
      "org.typelevel"  %%% "cats-parse"                 % catsParseVersion,
      "org.typelevel"  %%% "cats-core"                  % catsVersion,
      "dev.optics"     %%% "monocle-core"               % monocleVersion,
      "dev.optics"     %%% "monocle-macro"              % monocleVersion,
      "dev.optics"     %%% "monocle-state"              % monocleVersion,
      "edu.gemini"     %%% "lucuma-jts"                 % jtsVersion,
      "com.manyangled" %%% "coulomb-core"               % coulombVersion,
      "com.manyangled" %%% "coulomb-spire"              % coulombVersion,
      "com.manyangled" %%% "coulomb-units"              % coulombVersion,
      "org.typelevel"  %%% "spire"                      % spireVersion,
      "org.typelevel"  %%% "spire-extras"               % spireVersion,
      "eu.timepit"     %%% "singleton-ops"              % singletonOpsVersion cross CrossVersion.for3Use2_13,
      "eu.timepit"     %%% "refined"                    % refinedVersion,
      "eu.timepit"     %%% "refined-cats"               % refinedVersion,
      "edu.gemini"     %%% "lucuma-refined"             % lucumaRefinedVersion,
      "org.typelevel"  %%% "cats-time"                  % catsTimeVersion,
      "io.circe"       %%% "circe-core"                 % circeVersion,
      "io.circe"       %%% "circe-generic"              % circeVersion,
      "io.circe"       %%% "circe-refined"              % circeVersion,
      "com.chuusai"    %%% "shapeless"                  % shapelessVersion cross CrossVersion.for3Use2_13
    )
  )
  .jvmConfigure(_.enablePlugins(AutomateHeaderPlugin))
  .jvmSettings(
    libraryDependencies ++= Seq(
      "edu.gemini" %%% "lucuma-jts-awt" % jtsVersion
    )
  )
  .jsSettings(
    libraryDependencies ++= Seq(
      "io.github.cquiroz" %%% "scala-java-time" % scalaJavaTimeVersion,
      "edu.gemini"        %%% "gemini-locales"  % geminiLocalesVersion
    )
  )

lazy val testkit = crossProject(JVMPlatform, JSPlatform)
  .crossType(CrossType.Pure)
  .in(file("modules/testkit"))
  .dependsOn(core)
  .settings(
    name := "lucuma-core-testkit",
    libraryDependencies ++= Seq(
      "org.typelevel"     %%% "cats-testkit"       % catsVersion,
      "dev.optics"        %%% "monocle-law"        % monocleVersion,
      "org.typelevel"     %%% "spire-laws"         % spireVersion,
      "eu.timepit"        %%% "refined-scalacheck" % refinedVersion,
      "io.circe"          %%% "circe-testing"      % circeVersion,
      "io.chrisdavenport" %%% "cats-scalacheck"    % catsScalacheckVersion
    )
  )
  .jvmConfigure(_.enablePlugins(AutomateHeaderPlugin))

val MUnitFramework = new TestFramework("munit.Framework")
val MUnitFlakyOK   = sys.env.get("MUNIT_FLAKY_OK") match {
  case Some("true") => Tests.Argument(MUnitFramework, "--exclude-tags=ScalaCheckFlaky")
  case _            => Tests.Argument()
}

lazy val tests = crossProject(JVMPlatform, JSPlatform)
  .crossType(CrossType.Full)
  .in(file("modules/tests"))
  .enablePlugins(NoPublishPlugin)
  .dependsOn(testkit)
  .settings(
    name := "lucuma-core-tests",
    libraryDependencies ++= Seq(
      "org.scalameta" %%% "munit"            % "0.7.29" % Test,
      "org.typelevel" %%% "discipline-munit" % "1.0.9"  % Test
    ),
    testFrameworks += MUnitFramework,
    testOptions += MUnitFlakyOK
  )
  .jvmConfigure(_.enablePlugins(AutomateHeaderPlugin))
  .jvmSettings(
    resolvers += "Gemini Repository".at(
      "https://github.com/gemini-hlsw/maven-repo/raw/master/releases"
    ),
    libraryDependencies ++= Seq(
      "edu.gemini.ocs" %% "edu-gemini-util-skycalc"     % "2020001.1.7" % Test cross CrossVersion.for3Use2_13 exclude("org.scala-lang.modules", "scala-xml_2.13"),
      "com.47deg"      %% "scalacheck-toolbox-datetime" % "0.6.0"       % Test
    )
  )

lazy val benchmarks = project
  .in(file("modules/benchmarks"))
  .dependsOn(core.jvm)
  .settings(name := "lucuma-core-benchmarks")
  .enablePlugins(NoPublishPlugin, JmhPlugin)<|MERGE_RESOLUTION|>--- conflicted
+++ resolved
@@ -1,8 +1,4 @@
-<<<<<<< HEAD
-ThisBuild / tlBaseVersion                         := "0.58"
-=======
 ThisBuild / tlBaseVersion                         := "0.59"
->>>>>>> 96f0d371
 ThisBuild / tlCiReleaseBranches                   := Seq("master")
 ThisBuild / githubWorkflowEnv += "MUNIT_FLAKY_OK" -> "true"
 
