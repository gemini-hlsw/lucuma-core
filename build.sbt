import sbtcrossproject.CrossType

lazy val attoVersion                 = "0.8.0"
lazy val catsVersion                 = "2.3.1"
lazy val catsEffectVersion           = "2.3.1"
lazy val kindProjectorVersion        = "0.11.2"
lazy val monocleVersion              = "2.1.0"
<<<<<<< HEAD
lazy val catsTestkitScalaTestVersion = "2.1.0"
lazy val scalaJavaTimeVersion        = "2.0.0"
=======
lazy val catsTestkitScalaTestVersion = "2.0.0"
lazy val scalaJavaTimeVersion        = "2.1.0"
>>>>>>> 759fc840
lazy val geminiLocalesVersion        = "0.5.0"
lazy val jtsVersion                  = "0.1.0"
lazy val svgdotjsVersion             = "0.0.4"
lazy val coulombVersion              = "0.5.5"
lazy val spireVersion                = "0.17.0"
lazy val singletonOpsVersion         = "0.5.2"
lazy val refinedVersion              = "0.9.19"
lazy val catsTimeVersion             = "0.3.4"
lazy val circeVersion                = "0.13.0"
lazy val catsScalacheckVersion       = "0.3.0"

inThisBuild(
  Seq(
    homepage := Some(url("https://github.com/gemini-hlsw/lucuma-core")),
    addCompilerPlugin(
      ("org.typelevel" % "kind-projector" % kindProjectorVersion).cross(CrossVersion.full)
    ),
    Global / onChangedBuildSource := ReloadOnSourceChanges,
    scalacOptions += "-Ymacro-annotations"
  ) ++ lucumaPublishSettings
)

skip in publish := true

lazy val core = crossProject(JVMPlatform, JSPlatform)
  .crossType(CrossType.Full)
  .in(file("modules/core"))
  .settings(
    name := "lucuma-core",
    libraryDependencies ++= Seq(
      "org.tpolecat"               %%% "atto-core"                  % attoVersion,
      "org.tpolecat"               %%% "atto-refined"               % attoVersion,
      "org.typelevel"              %%% "cats-core"                  % catsVersion,
      "org.typelevel"              %%% "cats-effect"                % catsEffectVersion,
      "com.github.julien-truffaut" %%% "monocle-core"               % monocleVersion,
      "com.github.julien-truffaut" %%% "monocle-macro"              % monocleVersion,
      "com.github.julien-truffaut" %%% "monocle-state"              % monocleVersion,
      "edu.gemini"                 %%% "lucuma-jts"                 % jtsVersion,
      "com.manyangled"             %%% "coulomb"                    % coulombVersion,
      "com.manyangled"             %%% "coulomb-si-units"           % coulombVersion,
      "com.manyangled"             %%% "coulomb-accepted-units"     % coulombVersion,
      "com.manyangled"             %%% "coulomb-time-units"         % coulombVersion,
      "com.manyangled"             %%% "coulomb-cats"               % coulombVersion,
      "com.manyangled"             %%% "coulomb-refined"            % coulombVersion,
      "com.manyangled"             %%% "coulomb-physical-constants" % coulombVersion,
      "org.typelevel"              %%% "spire"                      % spireVersion,
      "eu.timepit"                 %%% "singleton-ops"              % singletonOpsVersion,
      "eu.timepit"                 %%% "refined"                    % refinedVersion,
      "eu.timepit"                 %%% "refined-cats"               % refinedVersion,
      "io.chrisdavenport"          %%% "cats-time"                  % catsTimeVersion,
      "io.circe"                   %%% "circe-core"                 % circeVersion,
      "io.circe"                   %%% "circe-refined"              % circeVersion
    )
  )
  .jvmConfigure(_.enablePlugins(AutomateHeaderPlugin))
  .jvmSettings(
    libraryDependencies ++= Seq(
      "edu.gemini" %%% "lucuma-jts-awt" % jtsVersion
    )
  )
  .jsSettings(lucumaScalaJsSettings: _*)
  .jsSettings(
    libraryDependencies ++= Seq(
      "io.github.cquiroz" %%% "scala-java-time" % scalaJavaTimeVersion,
      "edu.gemini"        %%% "gemini-locales"  % geminiLocalesVersion,
      "edu.gemini"        %%% "lucuma-svgdotjs" % svgdotjsVersion
    )
  )

lazy val testkit = crossProject(JVMPlatform, JSPlatform)
  .crossType(CrossType.Pure)
  .in(file("modules/testkit"))
  .dependsOn(core)
  .settings(
    name := "lucuma-core-testkit",
    libraryDependencies ++= Seq(
      "org.typelevel"              %%% "cats-testkit"           % catsVersion,
      "org.typelevel"              %%% "cats-testkit-scalatest" % catsTestkitScalaTestVersion,
      "com.manyangled"             %%% "coulomb-scalacheck"     % coulombVersion,
      "com.github.julien-truffaut" %%% "monocle-law"            % monocleVersion,
      "org.typelevel"              %%% "spire-laws"             % spireVersion,
      "eu.timepit"                 %%% "refined-scalacheck"     % refinedVersion,
      "io.circe"                   %%% "circe-testing"          % circeVersion,
      "io.chrisdavenport"          %%% "cats-scalacheck"        % catsScalacheckVersion
    )
  )
  .jvmConfigure(_.enablePlugins(AutomateHeaderPlugin))
  .jsSettings(lucumaScalaJsSettings: _*)

lazy val tests = crossProject(JVMPlatform, JSPlatform)
  .crossType(CrossType.Full)
  .in(file("modules/tests"))
  .dependsOn(testkit)
  .settings(
    name := "lucuma-core-tests",
    skip in publish := true,
    libraryDependencies ++= Seq(
      "org.scalameta" %%% "munit"            % "0.7.20" % Test,
      "org.typelevel" %%% "discipline-munit" % "1.0.4"  % Test
    ),
    testFrameworks += new TestFramework("munit.Framework"),
    scalaJSUseMainModuleInitializer := true
  )
  .jvmConfigure(_.enablePlugins(AutomateHeaderPlugin))
  .jvmSettings(
    resolvers += "Gemini Repository".at(
      "https://github.com/gemini-hlsw/maven-repo/raw/master/releases"
    ),
    libraryDependencies ++= Seq(
      "edu.gemini.ocs" %% "edu-gemini-util-skycalc"     % "2020001.1.7" % Test,
      "com.47deg"      %% "scalacheck-toolbox-datetime" % "0.4.0"       % Test
    )
  )
  .jsSettings(lucumaScalaJsSettings: _*)
  .jsSettings(scalaJSLinkerConfig ~= (_.withModuleKind(ModuleKind.CommonJSModule)))<|MERGE_RESOLUTION|>--- conflicted
+++ resolved
@@ -5,13 +5,8 @@
 lazy val catsEffectVersion           = "2.3.1"
 lazy val kindProjectorVersion        = "0.11.2"
 lazy val monocleVersion              = "2.1.0"
-<<<<<<< HEAD
-lazy val catsTestkitScalaTestVersion = "2.1.0"
-lazy val scalaJavaTimeVersion        = "2.0.0"
-=======
 lazy val catsTestkitScalaTestVersion = "2.0.0"
 lazy val scalaJavaTimeVersion        = "2.1.0"
->>>>>>> 759fc840
 lazy val geminiLocalesVersion        = "0.5.0"
 lazy val jtsVersion                  = "0.1.0"
 lazy val svgdotjsVersion             = "0.0.4"
