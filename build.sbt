import sbtcrossproject.CrossType

lazy val attoVersion                 = "0.8.0"
lazy val catsVersion                 = "2.2.0"
lazy val catsEffectVersion           = "2.2.0"
lazy val kindProjectorVersion        = "0.11.1"
lazy val monocleVersion              = "2.1.0"
lazy val catsTestkitScalaTestVersion = "2.0.0"
lazy val scalaJavaTimeVersion        = "2.0.0"
lazy val geminiLocalesVersion        = "0.5.0"
lazy val jtsVersion                  = "0.1.0"
lazy val svgdotjsVersion             = "0.0.1"
lazy val coulombVersion              = "0.5.5"
lazy val spireVersion                = "0.17.0"
lazy val singletonOpsVersion         = "0.5.2"
lazy val refinedVersion              = "0.9.18"
lazy val catsTimeVersion             = "0.3.4"
lazy val circeVersion                = "0.13.0"
lazy val catsScalacheckVersion       = "0.3.0"

inThisBuild(
  Seq(
    homepage := Some(url("https://github.com/gemini-hlsw/lucuma-core")),
    addCompilerPlugin(
      ("org.typelevel" % "kind-projector" % kindProjectorVersion).cross(CrossVersion.full)
    ),
    Global / onChangedBuildSource := ReloadOnSourceChanges,
    scalacOptions += "-Ymacro-annotations"
  ) ++ lucumaPublishSettings
)

skip in publish := true

lazy val core = crossProject(JVMPlatform, JSPlatform)
  .crossType(CrossType.Full)
  .in(file("modules/core"))
  .settings(
    name := "lucuma-core",
    libraryDependencies ++= Seq(
      "org.tpolecat"               %%% "atto-core"                  % attoVersion,
      "org.typelevel"              %%% "cats-core"                  % catsVersion,
      "org.typelevel"              %%% "cats-effect"                % catsEffectVersion,
      "com.github.julien-truffaut" %%% "monocle-core"               % monocleVersion,
      "com.github.julien-truffaut" %%% "monocle-macro"              % monocleVersion,
      "com.github.julien-truffaut" %%% "monocle-state"              % monocleVersion,
      "edu.gemini"                 %%% "lucuma-jts"                 % jtsVersion,
      "com.manyangled"             %%% "coulomb"                    % coulombVersion,
      "com.manyangled"             %%% "coulomb-si-units"           % coulombVersion,
      "com.manyangled"             %%% "coulomb-accepted-units"     % coulombVersion,
      "com.manyangled"             %%% "coulomb-time-units"         % coulombVersion,
      "com.manyangled"             %%% "coulomb-cats"               % coulombVersion,
      "com.manyangled"             %%% "coulomb-refined"            % coulombVersion,
      "com.manyangled"             %%% "coulomb-physical-constants" % coulombVersion,
      "org.typelevel"              %%% "spire"                      % spireVersion,
      "eu.timepit"                 %%% "singleton-ops"              % singletonOpsVersion,
      "eu.timepit"                 %%% "refined"                    % refinedVersion,
      "eu.timepit"                 %%% "refined-cats"               % refinedVersion,
      "io.chrisdavenport"          %%% "cats-time"                  % catsTimeVersion,
      "io.circe"                   %%% "circe-core"                 % circeVersion,
      "io.circe"                   %%% "circe-refined"              % circeVersion
    )
  )
  .jvmConfigure(_.enablePlugins(AutomateHeaderPlugin))
  .jvmSettings(
    libraryDependencies ++= Seq(
      "edu.gemini" %%% "lucuma-jts-awt" % jtsVersion
    )
  )
  .jsSettings(lucumaScalaJsSettings: _*)
  .jsSettings(
    libraryDependencies ++= Seq(
      "io.github.cquiroz" %%% "scala-java-time" % scalaJavaTimeVersion,
      "edu.gemini"        %%% "gemini-locales"  % geminiLocalesVersion,
      "edu.gemini"        %%% "gpp-svgdotjs"    % svgdotjsVersion
    )
  )

lazy val testkit = crossProject(JVMPlatform, JSPlatform)
  .crossType(CrossType.Pure)
  .in(file("modules/testkit"))
  .dependsOn(core)
  .settings(
    name := "lucuma-core-testkit",
    libraryDependencies ++= Seq(
      "org.typelevel"              %%% "cats-testkit"           % catsVersion,
      "org.typelevel"              %%% "cats-testkit-scalatest" % catsTestkitScalaTestVersion,
      "com.manyangled"             %%% "coulomb-scalacheck"     % coulombVersion,
      "com.github.julien-truffaut" %%% "monocle-law"            % monocleVersion,
      "org.typelevel"              %%% "spire-laws"             % spireVersion,
      "eu.timepit"                 %%% "refined-scalacheck"     % refinedVersion,
      "io.circe"                   %%% "circe-testing"          % circeVersion,
      "io.chrisdavenport"          %%% "cats-scalacheck"        % catsScalacheckVersion
    )
  )
  .jvmConfigure(_.enablePlugins(AutomateHeaderPlugin))
  .jsSettings(lucumaScalaJsSettings: _*)

lazy val tests = crossProject(JVMPlatform, JSPlatform)
  .crossType(CrossType.Full)
  .in(file("modules/tests"))
  .dependsOn(testkit)
  .settings(
    name := "lucuma-core-tests",
    skip in publish := true,
    libraryDependencies ++= Seq(
<<<<<<< HEAD
      "org.scalameta" %%% "munit"            % "0.7.18" % Test,
      "org.typelevel" %%% "discipline-munit" % "1.0.3"  % Test
=======
      "org.scalameta" %%% "munit"            % "0.7.19" % Test,
      "org.typelevel" %%% "discipline-munit" % "1.0.2"  % Test
>>>>>>> 358c8a88
    ),
    testFrameworks += new TestFramework("munit.Framework")
  )
  .jvmConfigure(_.enablePlugins(AutomateHeaderPlugin))
  .jvmSettings(
    resolvers += "Gemini Repository".at(
      "https://github.com/gemini-hlsw/maven-repo/raw/master/releases"
    ),
    libraryDependencies ++= Seq(
      "edu.gemini.ocs" %% "edu-gemini-util-skycalc"     % "2020001.1.7" % Test,
      "com.47deg"      %% "scalacheck-toolbox-datetime" % "0.4.0"       % Test
    )
  )
  .jsSettings(lucumaScalaJsSettings: _*)
  .jsSettings(scalaJSLinkerConfig ~= (_.withModuleKind(ModuleKind.CommonJSModule)))<|MERGE_RESOLUTION|>--- conflicted
+++ resolved
@@ -103,13 +103,8 @@
     name := "lucuma-core-tests",
     skip in publish := true,
     libraryDependencies ++= Seq(
-<<<<<<< HEAD
-      "org.scalameta" %%% "munit"            % "0.7.18" % Test,
-      "org.typelevel" %%% "discipline-munit" % "1.0.3"  % Test
-=======
       "org.scalameta" %%% "munit"            % "0.7.19" % Test,
       "org.typelevel" %%% "discipline-munit" % "1.0.2"  % Test
->>>>>>> 358c8a88
     ),
     testFrameworks += new TestFramework("munit.Framework")
   )
