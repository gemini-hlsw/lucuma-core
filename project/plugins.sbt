resolvers += Resolver.sonatypeRepo("public")

<<<<<<< HEAD
addSbtPlugin("edu.gemini"         % "sbt-gsp"                  % "0.1.14")
addSbtPlugin("com.geirsson"       % "sbt-ci-release"           % "1.5.2")
=======
addSbtPlugin("edu.gemini"         % "sbt-gsp"                  % "0.1.13")
addSbtPlugin("com.geirsson"       % "sbt-ci-release"           % "1.5.3")
>>>>>>> eab7c3c5
addSbtPlugin("org.scala-js"       % "sbt-scalajs"              % "0.6.32")
addSbtPlugin("org.portable-scala" % "sbt-scalajs-crossproject" % "1.0.0")
addSbtPlugin("com.timushev.sbt"   % "sbt-updates"              % "0.5.0")<|MERGE_RESOLUTION|>--- conflicted
+++ resolved
@@ -1,12 +1,7 @@
 resolvers += Resolver.sonatypeRepo("public")
 
-<<<<<<< HEAD
-addSbtPlugin("edu.gemini"         % "sbt-gsp"                  % "0.1.14")
-addSbtPlugin("com.geirsson"       % "sbt-ci-release"           % "1.5.2")
-=======
 addSbtPlugin("edu.gemini"         % "sbt-gsp"                  % "0.1.13")
 addSbtPlugin("com.geirsson"       % "sbt-ci-release"           % "1.5.3")
->>>>>>> eab7c3c5
 addSbtPlugin("org.scala-js"       % "sbt-scalajs"              % "0.6.32")
 addSbtPlugin("org.portable-scala" % "sbt-scalajs-crossproject" % "1.0.0")
 addSbtPlugin("com.timushev.sbt"   % "sbt-updates"              % "0.5.0")