--- conflicted
+++ resolved
@@ -1,8 +1,3 @@
-<<<<<<< HEAD
 addSbtPlugin("edu.gemini"         % "sbt-lucuma-lib"           % "0.6.3")
-addSbtPlugin("org.scala-js"       % "sbt-scalajs"              % "1.8.0")
-=======
-addSbtPlugin("edu.gemini"         % "sbt-lucuma-lib"           % "0.6.0")
 addSbtPlugin("org.scala-js"       % "sbt-scalajs"              % "1.9.0")
->>>>>>> 5597bbdc
 addSbtPlugin("com.timushev.sbt"   % "sbt-updates"              % "0.6.1")