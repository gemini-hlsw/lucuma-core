<<<<<<< HEAD
addSbtPlugin("edu.gemini"         % "sbt-gsp"                  % "0.1.12")
addSbtPlugin("com.geirsson"       % "sbt-ci-release"           % "1.5.0")
=======
addSbtPlugin("edu.gemini"         % "sbt-gsp"                  % "0.1.11")
addSbtPlugin("com.geirsson"       % "sbt-ci-release"           % "1.5.2")
>>>>>>> a6873e8c
addSbtPlugin("org.scala-js"       % "sbt-scalajs"              % "0.6.31")
addSbtPlugin("org.portable-scala" % "sbt-scalajs-crossproject" % "1.0.0")<|MERGE_RESOLUTION|>--- conflicted
+++ resolved
@@ -1,9 +1,4 @@
-<<<<<<< HEAD
-addSbtPlugin("edu.gemini"         % "sbt-gsp"                  % "0.1.12")
-addSbtPlugin("com.geirsson"       % "sbt-ci-release"           % "1.5.0")
-=======
 addSbtPlugin("edu.gemini"         % "sbt-gsp"                  % "0.1.11")
 addSbtPlugin("com.geirsson"       % "sbt-ci-release"           % "1.5.2")
->>>>>>> a6873e8c
 addSbtPlugin("org.scala-js"       % "sbt-scalajs"              % "0.6.31")
 addSbtPlugin("org.portable-scala" % "sbt-scalajs-crossproject" % "1.0.0")