--- conflicted
+++ resolved
@@ -1,9 +1,4 @@
-<<<<<<< HEAD
-addSbtPlugin("edu.gemini"         % "sbt-gsp"                  % "0.1.9")
-addSbtPlugin("com.geirsson"       % "sbt-ci-release"           % "1.3.1")
-=======
 addSbtPlugin("edu.gemini"         % "sbt-gsp"                  % "0.1.10")
 addSbtPlugin("com.geirsson"       % "sbt-ci-release"           % "1.2.6")
->>>>>>> a9a8c60f
 addSbtPlugin("org.scala-js"       % "sbt-scalajs"              % "0.6.28")
 addSbtPlugin("org.portable-scala" % "sbt-scalajs-crossproject" % "0.6.1")