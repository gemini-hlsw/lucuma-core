// Copyright (c) 2016-2022 Association of Universities for Research in Astronomy, Inc. (AURA)
// For license information see LICENSE or https://opensource.org/licenses/BSD-3-Clause

package lucuma.core.model

<<<<<<< HEAD
import cats.Order._
import cats.data.NonEmptyMap
import cats.kernel.laws.discipline._
import cats.laws.discipline.arbitrary.*
import eu.timepit.refined.cats._
import eu.timepit.refined.scalacheck.string._
import lucuma.core.arb._
=======
import cats.Order.*
import cats.kernel.laws.discipline.*
import eu.timepit.refined.cats.*
import eu.timepit.refined.scalacheck.string.*
import lucuma.core.arb.*
>>>>>>> f122f201
import lucuma.core.enums.Band
import lucuma.core.math.arb.*
import lucuma.core.math.dimensional.arb.ArbMeasure
import lucuma.core.model.arb.*
import lucuma.core.util.arb.ArbCollection
import lucuma.core.util.arb.*
import lucuma.core.util.laws.GidTests
import monocle.law.discipline.*
import munit.*

final class TargetSuite extends DisciplineSuite {
<<<<<<< HEAD
  import ArbTarget._
  import ArbSourceProfile._
  import ArbSiderealTracking._
  import ArbEphemerisKey._
  import ArbParallax._
  import ArbEnumerated._
  import ArbTimestamp._
  import ArbCoordinates._
  import ArbRightAscension._
  import ArbDeclination._
  import ArbProperMotion._
  import ArbRadialVelocity._
  import ArbGid._
  import ArbEpoch._
  import ArbCatalogInfo._
  import Target._
  import ArbEmissionLine._
  import ArbSpectralDefinition._
  import ArbAngle._
  import ArbUnnormalizedSED._
  import ArbRefined._
  import ArbMeasure._
  import ArbCollection._
  import ArbWavelength._
=======
  import ArbTarget.given
  import ArbSourceProfile.*
  import ArbSiderealTracking.given
  import ArbEphemerisKey.*
  import ArbParallax.*
  import ArbEnumerated.*
  import ArbCoordinates.*
  import ArbRightAscension.*
  import ArbDeclination.*
  import ArbProperMotion.given
  import ArbRadialVelocity.given
  import ArbGid.*
  import ArbEpoch.*
  import ArbCatalogInfo.*
  import Target.*
  import ArbEmissionLine.*
  import ArbSpectralDefinition.*
  import ArbAngle.*
  import ArbUnnormalizedSED.*
  import ArbRefined.*
  import ArbMeasure.*
  import ArbCollection.*
  import ArbWavelength.*
>>>>>>> f122f201

  // Laws for Target.Sidereal
  checkAll("Eq[Target.Sidereal]", EqTests[Target.Sidereal].eqv)
  checkAll(
    "Target.Sidereal.TrackOrder",
    OrderTests[Target.Sidereal](Target.Sidereal.TrackOrder).order
  )
  checkAll(
    "Target.Sidereal.NameOrder",
    OrderTests[Target.Sidereal](Target.Sidereal.NameOrder).order
  )
  checkAll("Target.Sidereal.name", LensTests(Target.Sidereal.name))
  checkAll("Target.Sidereal.tracking", LensTests(Target.Sidereal.tracking))
  checkAll("Target.Sidereal.parallax", LensTests(Target.Sidereal.parallax))
  checkAll("Target.Sidereal.radialVelocity", LensTests(Target.Sidereal.radialVelocity))
  checkAll("Target.Sidereal.baseCoordinates", LensTests(Target.Sidereal.baseCoordinates))
  checkAll("Target.Sidereal.baseRA", LensTests(Target.Sidereal.baseRA))
  checkAll("Target.Sidereal.baseDec", LensTests(Target.Sidereal.baseDec))
  checkAll("Target.Sidereal.catalogInfo", LensTests(Target.Sidereal.catalogInfo))
  checkAll("Target.Sidereal.epoch", LensTests(Target.Sidereal.epoch))
  checkAll("Target.Sidereal.properMotion", LensTests(Target.Sidereal.properMotion))
  checkAll("Target.Sidereal.properMotionRA", OptionalTests(Target.Sidereal.properMotionRA))
  checkAll("Target.Sidereal.properMotionDec", OptionalTests(Target.Sidereal.properMotionDec))
  checkAll("Target.Sidereal.sourceProfile", LensTests(Target.Sidereal.sourceProfile))
  checkAll(
    "Target.Sidereal.integratedSpectralDefinition",
    OptionalTests(Target.Sidereal.integratedSpectralDefinition)
  )
  checkAll(
    "Target.Sidereal.surfaceSpectralDefinition",
    OptionalTests(Target.Sidereal.surfaceSpectralDefinition)
  )
  checkAll("Target.Sidereal.fwhm", OptionalTests(Target.Sidereal.fwhm))
  checkAll(
    "Target.Sidereal.integratedBandNormalizedSpectralDefinition",
    OptionalTests(Target.Sidereal.integratedBandNormalizedSpectralDefinition)
  )
  checkAll(
    "Target.Sidereal.surfaceBandNormalizedSpectralDefinition",
    OptionalTests(Target.Sidereal.surfaceBandNormalizedSpectralDefinition)
  )
  checkAll(
    "Target.Sidereal.integratedEmissionLinesSpectralDefinition",
    OptionalTests(Target.Sidereal.integratedEmissionLinesSpectralDefinition)
  )
  checkAll(
    "Target.Sidereal.surfaceEmissionLinesSpectralDefinition",
    OptionalTests(Target.Sidereal.surfaceEmissionLinesSpectralDefinition)
  )
  checkAll(
    "Target.Sidereal.unnormalizedSED",
    OptionalTests(Target.Sidereal.unnormalizedSED)
  )
  checkAll(
    "Target.Sidereal.integratedBrightnesses",
    OptionalTests(Target.Sidereal.integratedBrightnesses)
  )
  checkAll(
    "Target.Sidereal.surfaceBrightnesses",
    OptionalTests(Target.Sidereal.surfaceBrightnesses)
  )
  checkAll(
    "Target.Sidereal.integratedBrightnessesT",
    TraversalTests(Target.Sidereal.integratedBrightnessesT)
  )
  checkAll(
    "Target.Sidereal.surfaceBrightnessesT",
    TraversalTests(Target.Sidereal.surfaceBrightnessesT)
  )
  checkAll(
    "Target.Sidereal.integratedBrightnessIn",
    TraversalTests(Target.Sidereal.integratedBrightnessIn(Band.B))
  )
  checkAll(
    "Target.Sidereal.surfaceBrightnessIn",
    TraversalTests(Target.Sidereal.surfaceBrightnessIn(Band.B))
  )
  checkAll(
    "Target.Sidereal.integratedWavelengthLines",
    OptionalTests(Target.Sidereal.integratedWavelengthLines)
  )
  checkAll(
    "Target.Sidereal.surfaceWavelengthLines",
    OptionalTests(Target.Sidereal.surfaceWavelengthLines)
  )
  checkAll(
    "Target.Sidereal.integratedWavelengthLinesT",
    TraversalTests(Target.Sidereal.integratedWavelengthLinesT)
  )
  checkAll(
    "Target.Sidereal.surfaceWavelengthLinesT",
    TraversalTests(Target.Sidereal.surfaceWavelengthLinesT)
  )
  checkAll(
    "Target.Sidereal.integratedWavelengthLineIn",
    TraversalTests(
      Target.Sidereal.integratedWavelengthLineIn(RedWavelength)
    )
  )
  checkAll(
    "Target.Sidereal.surfaceWavelengthLineIn",
    TraversalTests(
      Target.Sidereal.surfaceWavelengthLineIn(RedWavelength)
    )
  )
  checkAll(
    "Target.Sidereal.integratedFluxDensityContinuum",
    OptionalTests(Target.Sidereal.integratedFluxDensityContinuum)
  )
  checkAll(
    "Target.Sidereal.surfaceFluxDensityContinuum",
    OptionalTests(Target.Sidereal.surfaceFluxDensityContinuum)
  )
  checkAll("Target.Sidereal.catalogInfo", LensTests(Target.Sidereal.catalogInfo))

  // Laws for Target.Nonsidereal
  checkAll("Eq[Target.Nonsidereal]", EqTests[Target.Nonsidereal].eqv)
  checkAll(
    "Target.Nonsidereal.TrackOrder",
    OrderTests[Target.Nonsidereal](Target.Nonsidereal.TrackOrder).order
  )
  checkAll(
    "Target.Nonsidereal.NameOrder",
    OrderTests[Target.Nonsidereal](Target.Nonsidereal.NameOrder).order
  )
  checkAll("Target.Nonsidereal.name", LensTests(Target.Nonsidereal.name))
  checkAll("Target.Nonsidereal.ephemerisKey", LensTests(Target.Nonsidereal.ephemerisKey))
  checkAll("Target.Nonsidereal.sourceProfile", LensTests(Target.Nonsidereal.sourceProfile))
  checkAll(
    "Target.Nonsidereal.integratedSpectralDefinition",
    OptionalTests(Target.Nonsidereal.integratedSpectralDefinition)
  )
  checkAll(
    "Target.Nonsidereal.surfaceSpectralDefinition",
    OptionalTests(Target.Nonsidereal.surfaceSpectralDefinition)
  )
  checkAll("Target.Nonsidereal.fwhm", OptionalTests(Target.Nonsidereal.fwhm))
  checkAll(
    "Target.Nonsidereal.integratedBandNormalizedSpectralDefinition",
    OptionalTests(Target.Nonsidereal.integratedBandNormalizedSpectralDefinition)
  )
  checkAll(
    "Target.Nonsidereal.surfaceBandNormalizedSpectralDefinition",
    OptionalTests(Target.Nonsidereal.surfaceBandNormalizedSpectralDefinition)
  )
  checkAll(
    "Target.Nonsidereal.integratedEmissionLinesSpectralDefinition",
    OptionalTests(Target.Nonsidereal.integratedEmissionLinesSpectralDefinition)
  )
  checkAll(
    "Target.Nonsidereal.surfaceEmissionLinesSpectralDefinition",
    OptionalTests(Target.Nonsidereal.surfaceEmissionLinesSpectralDefinition)
  )
  checkAll(
    "Target.Nonsidereal.unnormalizedSED",
    OptionalTests(Target.Nonsidereal.unnormalizedSED)
  )
  checkAll(
    "Target.Nonsidereal.integratedBrightnesses",
    OptionalTests(Target.Nonsidereal.integratedBrightnesses)
  )
  checkAll(
    "Target.Nonsidereal.surfaceBrightnesses",
    OptionalTests(Target.Nonsidereal.surfaceBrightnesses)
  )
  checkAll(
    "Target.Nonsidereal.integratedBrightnessesT",
    TraversalTests(Target.Nonsidereal.integratedBrightnessesT)
  )
  checkAll(
    "Target.Nonsidereal.surfaceBrightnessesT",
    TraversalTests(Target.Nonsidereal.surfaceBrightnessesT)
  )
  checkAll(
    "Target.Nonsidereal.integratedBrightnessIn",
    TraversalTests(Target.Nonsidereal.integratedBrightnessIn(Band.B))
  )
  checkAll(
    "Target.Nonsidereal.surfaceBrightnessIn",
    TraversalTests(Target.Nonsidereal.surfaceBrightnessIn(Band.B))
  )
  checkAll(
    "Target.Nonsidereal.integratedWavelengthLines",
    OptionalTests(Target.Nonsidereal.integratedWavelengthLines)
  )
  checkAll(
    "Target.Nonsidereal.surfaceWavelengthLines",
    OptionalTests(Target.Nonsidereal.surfaceWavelengthLines)
  )
  checkAll(
    "Target.Nonsidereal.integratedWavelengthLinesT",
    TraversalTests(Target.Nonsidereal.integratedWavelengthLinesT)
  )
  checkAll(
    "Target.Nonsidereal.surfaceWavelengthLinesT",
    TraversalTests(Target.Nonsidereal.surfaceWavelengthLinesT)
  )
  checkAll(
    "Target.Nonsidereal.integratedWavelengthLineIn",
    TraversalTests(
      Target.Nonsidereal.integratedWavelengthLineIn(RedWavelength)
    )
  )
  checkAll(
    "Target.Nonsidereal.surfaceWavelengthLineIn",
    TraversalTests(
      Target.Nonsidereal.surfaceWavelengthLineIn(RedWavelength)
    )
  )
  checkAll(
    "Target.Nonsidereal.integratedFluxDensityContinuum",
    OptionalTests(Target.Nonsidereal.integratedFluxDensityContinuum)
  )
  checkAll(
    "Target.Nonsidereal.surfaceFluxDensityContinuum",
    OptionalTests(Target.Nonsidereal.surfaceFluxDensityContinuum)
  )

  // Laws for Target
  checkAll("Target.Id", GidTests[Target.Id].gid)
  checkAll("Eq[Target]", EqTests[Target].eqv)
  checkAll("Target.TrackOrder", OrderTests[Target](Target.TrackOrder).order)
  checkAll("Target.NameOrder", OrderTests[Target](Target.NameOrder).order)
  checkAll("Target.sidereal", PrismTests(Target.sidereal))
  checkAll("Target.nonsidereal", PrismTests(Target.nonsidereal))
  checkAll("Target.name", LensTests(Target.name))
  checkAll("Target.ephemerisKey", OptionalTests(Target.ephemerisKey))
  checkAll("Target.sourceProfile", LensTests(Target.sourceProfile))
  checkAll(
    "Target.integratedSpectralDefinition",
    OptionalTests(Target.integratedSpectralDefinition)
  )
  checkAll(
    "Target.surfaceSpectralDefinition",
    OptionalTests(Target.surfaceSpectralDefinition)
  )
  checkAll("Target.fwhm", OptionalTests(Target.fwhm))
  checkAll(
    "Target.integratedBandNormalizedSpectralDefinition",
    OptionalTests(Target.integratedBandNormalizedSpectralDefinition)
  )
  checkAll(
    "Target.surfaceBandNormalizedSpectralDefinition",
    OptionalTests(Target.surfaceBandNormalizedSpectralDefinition)
  )
  checkAll(
    "Target.integratedEmissionLinesSpectralDefinition",
    OptionalTests(Target.integratedEmissionLinesSpectralDefinition)
  )
  checkAll(
    "Target.surfaceEmissionLinesSpectralDefinition",
    OptionalTests(Target.surfaceEmissionLinesSpectralDefinition)
  )
  checkAll(
    "Target.unnormalizedSED",
    OptionalTests(Target.unnormalizedSED)
  )
  checkAll(
    "Target.integratedBrightnesses",
    OptionalTests(Target.integratedBrightnesses)
  )
  checkAll(
    "Target.surfaceBrightnesses",
    OptionalTests(Target.surfaceBrightnesses)
  )
  checkAll(
    "Target.integratedBrightnessesT",
    TraversalTests(Target.integratedBrightnessesT)
  )
  checkAll(
    "Target.surfaceBrightnessesT",
    TraversalTests(Target.surfaceBrightnessesT)
  )
  checkAll(
    "Target.integratedBrightnessIn",
    TraversalTests(Target.integratedBrightnessIn(Band.B))
  )
  checkAll(
    "Target.surfaceBrightnessIn",
    TraversalTests(Target.surfaceBrightnessIn(Band.B))
  )
  checkAll(
    "Target.integratedWavelengthLines",
    OptionalTests(Target.integratedWavelengthLines)
  )
  checkAll(
    "Target.surfaceWavelengthLines",
    OptionalTests(Target.surfaceWavelengthLines)
  )
  checkAll(
    "Target.integratedWavelengthLinesT",
    TraversalTests(Target.integratedWavelengthLinesT)
  )
  checkAll(
    "Target.surfaceWavelengthLinesT",
    TraversalTests(Target.surfaceWavelengthLinesT)
  )
  checkAll(
    "Target.integratedWavelengthLineIn",
    TraversalTests(
      Target.integratedWavelengthLineIn(RedWavelength)
    )
  )
  checkAll(
    "Target.surfaceWavelengthLineIn",
    TraversalTests(
      Target.surfaceWavelengthLineIn(RedWavelength)
    )
  )
  checkAll(
    "Target.integratedFluxDensityContinuum",
    OptionalTests(Target.integratedFluxDensityContinuum)
  )
  checkAll(
    "Target.surfaceFluxDensityContinuum",
    OptionalTests(Target.surfaceFluxDensityContinuum)
  )
  checkAll("Target.siderealTracking", OptionalTests(Target.siderealTracking))
  checkAll("Target.parallax", OptionalTests(Target.parallax))
  checkAll("Target.radialVelocity", OptionalTests(Target.radialVelocity))
  checkAll("Target.baseCoordinates", OptionalTests(Target.baseCoordinates))
  checkAll("Target.baseRA", OptionalTests(Target.baseRA))
  checkAll("Target.baseDec", OptionalTests(Target.baseDec))
  checkAll("Target.epoch", OptionalTests(Target.epoch))
  checkAll("Target.properMotion", OptionalTests(Target.properMotion))
  checkAll("Target.properMotionRA", OptionalTests(Target.properMotionRA))
  checkAll("Target.properMotionDec", OptionalTests(Target.properMotionDec))
  checkAll("Target.catalogInfo", OptionalTests(Target.catalogInfo))
}<|MERGE_RESOLUTION|>--- conflicted
+++ resolved
@@ -3,21 +3,12 @@
 
 package lucuma.core.model
 
-<<<<<<< HEAD
-import cats.Order._
+import cats.Order.*
 import cats.data.NonEmptyMap
-import cats.kernel.laws.discipline._
-import cats.laws.discipline.arbitrary.*
-import eu.timepit.refined.cats._
-import eu.timepit.refined.scalacheck.string._
-import lucuma.core.arb._
-=======
-import cats.Order.*
-import cats.kernel.laws.discipline.*
+import cats.kernel.laws.discipline.arbitrary.*
 import eu.timepit.refined.cats.*
 import eu.timepit.refined.scalacheck.string.*
 import lucuma.core.arb.*
->>>>>>> f122f201
 import lucuma.core.enums.Band
 import lucuma.core.math.arb.*
 import lucuma.core.math.dimensional.arb.ArbMeasure
@@ -29,32 +20,6 @@
 import munit.*
 
 final class TargetSuite extends DisciplineSuite {
-<<<<<<< HEAD
-  import ArbTarget._
-  import ArbSourceProfile._
-  import ArbSiderealTracking._
-  import ArbEphemerisKey._
-  import ArbParallax._
-  import ArbEnumerated._
-  import ArbTimestamp._
-  import ArbCoordinates._
-  import ArbRightAscension._
-  import ArbDeclination._
-  import ArbProperMotion._
-  import ArbRadialVelocity._
-  import ArbGid._
-  import ArbEpoch._
-  import ArbCatalogInfo._
-  import Target._
-  import ArbEmissionLine._
-  import ArbSpectralDefinition._
-  import ArbAngle._
-  import ArbUnnormalizedSED._
-  import ArbRefined._
-  import ArbMeasure._
-  import ArbCollection._
-  import ArbWavelength._
-=======
   import ArbTarget.given
   import ArbSourceProfile.*
   import ArbSiderealTracking.given
@@ -78,7 +43,6 @@
   import ArbMeasure.*
   import ArbCollection.*
   import ArbWavelength.*
->>>>>>> f122f201
 
   // Laws for Target.Sidereal
   checkAll("Eq[Target.Sidereal]", EqTests[Target.Sidereal].eqv)
