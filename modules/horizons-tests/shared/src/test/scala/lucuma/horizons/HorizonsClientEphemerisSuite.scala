--- conflicted
+++ resolved
@@ -65,12 +65,6 @@
   testEphemerisEmpty(EphemerisKey.AsteroidOld(88715673))
   testEphemerisEmpty(EphemerisKey.MajorBody(85732756))
 
-<<<<<<< HEAD
-  test("Ensure ephemeris content is correct (Halley)".ignore): // nondeterministic, sadly
-    assertIO(
-      fetchEphemeris(EphemerisKey.Comet("1P")),
-      s"""|2020-Aug-01 00:00:00.000 *   08 22 21.332241 +02 50 35.97409  3.742927  -0.97977   1.189  0.130   25.628  29.111
-=======
   test("Ensure ephemeris content is correct (Halley)"):
     val tolerance = Angle.fromMicroarcseconds(1000) // 1 milliarcsecond
 
@@ -84,7 +78,6 @@
         assertEqualsCoordinates(o.coordinates, e.coordinates, tolerance)
 
     val expected = s"""|2020-Aug-01 00:00:00.000 *   08 22 21.332241 +02 50 35.97409  3.742927  -0.97977   1.189  0.130   25.628  29.111
->>>>>>> c25516b9
           |2020-Aug-19 09:35:00.000     08 24 09.845849 +02 42 20.15022  3.565667  -1.26261    n.a.   n.a.   25.626  29.115
           |2020-Sep-06 19:10:00.000 *m  08 25 44.746731 +02 32 22.49657  2.819498  -1.43290   1.058  0.115   25.618  29.117
           |2020-Sep-25 04:45:00.000 Nm  08 26 56.773006 +02 21 37.23421  2.011780  -1.47332    n.a.   n.a.   25.605  29.114
