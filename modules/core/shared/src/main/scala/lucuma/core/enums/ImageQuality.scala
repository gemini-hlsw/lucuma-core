--- conflicted
+++ resolved
@@ -16,13 +16,8 @@
 import lucuma.refined._
 import spire.math.Rational
 
-<<<<<<< HEAD
-sealed abstract class ImageQuality(val toDeciArcSeconds: Quantity[PosInt, DeciArcSecond]) extends Product with Serializable {
+sealed abstract class ImageQuality(val tag: String, val toDeciArcSeconds: Quantity[PosInt, DeciArcSecond]) extends Product with Serializable {
   def toArcSeconds: Quantity[Rational, ArcSecond] = toDeciArcSeconds.toValue[Rational].toUnit[ArcSecond]
-=======
-sealed abstract class ImageQuality(val tag: String, val toDeciArcSeconds: Quantity[PosInt, DeciArcSecond]) extends Product with Serializable {
-  def toArcSeconds: Quantity[Rational, ArcSecond] = toDeciArcSeconds.to[Rational, ArcSecond]
->>>>>>> b3a0423e
   def label: String        = f"""< ${toArcSeconds.value.toDouble}%.1f\""""
 
   def toAngle: Angle =
@@ -30,27 +25,15 @@
 }
 
 object ImageQuality {
-<<<<<<< HEAD
-  case object PointOne     extends ImageQuality(1.refined[Positive].withUnit[DeciArcSecond])
-  case object PointTwo     extends ImageQuality(2.refined[Positive].withUnit[DeciArcSecond])
-  case object PointThree   extends ImageQuality(3.refined[Positive].withUnit[DeciArcSecond])
-  case object PointFour    extends ImageQuality(4.refined[Positive].withUnit[DeciArcSecond])
-  case object PointSix     extends ImageQuality(6.refined[Positive].withUnit[DeciArcSecond])
-  case object PointEight   extends ImageQuality(8.refined[Positive].withUnit[DeciArcSecond])
-  case object OnePointZero extends ImageQuality(10.refined[Positive].withUnit[DeciArcSecond])
-  case object OnePointFive extends ImageQuality(15.refined[Positive].withUnit[DeciArcSecond])
-  case object TwoPointZero extends ImageQuality(20.refined[Positive].withUnit[DeciArcSecond])
-=======
-  case object PointOne     extends ImageQuality("point_one", refineMV[Positive](1).withUnit[DeciArcSecond])
-  case object PointTwo     extends ImageQuality("point_two", refineMV[Positive](2).withUnit[DeciArcSecond])
-  case object PointThree   extends ImageQuality("point_three", refineMV[Positive](3).withUnit[DeciArcSecond])
-  case object PointFour    extends ImageQuality("point_four", refineMV[Positive](4).withUnit[DeciArcSecond])
-  case object PointSix     extends ImageQuality("point_six", refineMV[Positive](6).withUnit[DeciArcSecond])
-  case object PointEight   extends ImageQuality("point_eight", refineMV[Positive](8).withUnit[DeciArcSecond])
-  case object OnePointZero extends ImageQuality("one_point_zero", refineMV[Positive](10).withUnit[DeciArcSecond])
-  case object OnePointFive extends ImageQuality("one_point_five", refineMV[Positive](15).withUnit[DeciArcSecond])
-  case object TwoPointZero extends ImageQuality("two_point_zero", refineMV[Positive](20).withUnit[DeciArcSecond])
->>>>>>> b3a0423e
+  case object PointOne     extends ImageQuality("point_one", 1.withRefinedUnit[Positive, DeciArcSecond])
+  case object PointTwo     extends ImageQuality("point_two", 2.withRefinedUnit[Positive, DeciArcSecond])
+  case object PointThree   extends ImageQuality("point_three", 3.withRefinedUnit[Positive, DeciArcSecond])
+  case object PointFour    extends ImageQuality("point_four", 4.withRefinedUnit[Positive, DeciArcSecond])
+  case object PointSix     extends ImageQuality("point_six", 6.withRefinedUnit[Positive, DeciArcSecond])
+  case object PointEight   extends ImageQuality("point_eight", 8.withRefinedUnit[Positive, DeciArcSecond])
+  case object OnePointZero extends ImageQuality("one_point_zero", 10.withRefinedUnit[Positive, DeciArcSecond])
+  case object OnePointFive extends ImageQuality("one_point_five", 15.withRefinedUnit[Positive, DeciArcSecond])
+  case object TwoPointZero extends ImageQuality("two_point_zero", 20.withRefinedUnit[Positive, DeciArcSecond])
 
   implicit val ImageQualityEnumerated: Enumerated[ImageQuality] =
     Enumerated.from(
