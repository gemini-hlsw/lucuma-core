--- conflicted
+++ resolved
@@ -9,12 +9,8 @@
 import coulomb.qopaque.{Quantity, withUnit}
 import coulomb.policy.spire.standard.given
 import eu.timepit.refined.types.numeric.PosInt
-<<<<<<< HEAD
+import lucuma.core.math.{Angle, Coverage, Wavelength}
 import lucuma.core.math.units.{given, *}
-=======
-import lucuma.core.math.{Angle, Coverage, Wavelength}
-import lucuma.core.math.units._
->>>>>>> 6f0d1fca
 import lucuma.core.util.Enumerated
 import spire.math.Rational
 
@@ -37,7 +33,7 @@
 
   /** Compute the coverage of this disperser, given a central wavelength. */
   def coverage(λ: Wavelength): Coverage =
-    Coverage.centered(λ, simultaneousCoverage)
+    Coverage.centered(λ, simultaneousCoverage.tToUnit[Picometer])
 
   /**
    * Δλ for 0.5" slit.
