--- conflicted
+++ resolved
@@ -30,7 +30,7 @@
 trait units {
 
   type Electron
-  implicit val defineUnitElectron = BaseUnit[Electron](abbv = "e-")
+  given BaseUnit[Electron, "electron", "e-"] = BaseUnit()
 
   type Pixels
   given BaseUnit[Pixels, "pixels", "px"] = BaseUnit()
@@ -139,7 +139,6 @@
     TypeString("ERG_PER_S_PER_CM_SQUARED_PER_ARCSEC_SQUARED")
 
   // PosInt can be converted to Rational exactly
-<<<<<<< HEAD
   given rationalPosIntConverter: ValueConversion[PosInt, Rational] = Rational(_)
 
   given ValueConversion[NonNegInt, Double] = _.value.toDouble
@@ -181,48 +180,10 @@
 
   // implicit val convMP: UnitConverter[PosInt, Micrometer, PosInt, Picometer] =
   //   unsafePosIntConverter[Micrometer, Picometer]
-=======
-  implicit def rationalPosIntConverter[U1, U2](implicit
-    cu: ConvertableUnits[U1, U2]
-  ): UnitConverter[PosInt, U1, Rational, U2] =
-    new UnitConverter[PosInt, U1, Rational, U2] {
-      @inline def vcnv(v: PosInt): Rational =
-        cu.coef * v.value
-    }
-
-  // This can build a converter for units that use PosInt but they are exact only
-  // if the coef is more than 1 and whole, i.e. going from Nanometer to Picometer
-  // The reverse is not true, remaining in the PosInt domain we can't ensure we can go from
-  // Picometer to Nanometer without loosing precision
-  // Thus we shouldn't make this implicit by default~
-  def unsafePosIntConverter[U1, U2](implicit
-    cu: ConvertableUnits[U1, U2]
-  ): UnitConverter[PosInt, U1, PosInt, U2] =
-    new UnitConverter[PosInt, U1, PosInt, U2] {
-      @inline def vcnv(v: PosInt): PosInt =
-        // We only allow the conversion if the coef is more than one and exact
-        if (cu.coef.compareToOne > 0 && cu.coef.isWhole)
-          // given the check above this should be positive and the refinement should always succeed
-          refineV[Positive]((cu.coef * v.value).toInt).getOrElse(sys.error(s"Shouldn't happen"))
-        else
-          sys.error(s"Cannot convert exactly with coef ${cu.coef}")
-
-    }
-
-  // Implicit conversions that can be exact as Pico/Nano/Angstrom are multiples of 10
-  implicit val convNP: UnitConverter[PosInt, Nanometer, PosInt, Picometer] =
-    unsafePosIntConverter[Nanometer, Picometer]
-
-  implicit val convAP: UnitConverter[PosInt, Angstrom, PosInt, Picometer] =
-    unsafePosIntConverter[Angstrom, Picometer]
-
-  implicit val convMP: UnitConverter[PosInt, Micrometer, PosInt, Picometer] =
-    unsafePosIntConverter[Micrometer, Picometer]
 
   // Integer Percents
   type ZeroTo100  = numeric.Interval.Closed[0, 100]
   type IntPercent = Int Refined ZeroTo100
->>>>>>> 6f0d1fca
 }
 
 object units extends units