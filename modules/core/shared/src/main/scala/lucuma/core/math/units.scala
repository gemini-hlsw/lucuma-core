--- conflicted
+++ resolved
@@ -18,6 +18,7 @@
 import lucuma.core.util.TypeString
 import lucuma.core.math.refined.*
 import eu.timepit.refined.api.Refined
+import eu.timepit.refined.api.Validate
 import eu.timepit.refined._
 import eu.timepit.refined.auto._
 import eu.timepit.refined.numeric._
@@ -153,7 +154,6 @@
       
   inline def refineQV[R]: RefineQV[R] = RefineQV()
 
-<<<<<<< HEAD
   final class RefineQV[P] {
     inline def apply[V, U](q: Quantity[V, U])(using Validate[V, P]): Either[String, Quantity[V Refined P, U]] = {
       refineV(q.value).map(_.withUnit[U])
@@ -186,18 +186,6 @@
   // implicit val convAP: UnitConverter[PosInt, Angstrom, PosInt, Picometer] =
   //   unsafePosIntConverter[Angstrom, Picometer]
 
-  // implicit val convMP: UnitConverter[PosInt, Micrometer, PosInt, Picometer] =
-  //   unsafePosIntConverter[Micrometer, Picometer]
-
-  // Integer Percents
-  type ZeroTo100  = numeric.Interval.Closed[0, 100]
-  type IntPercent = Int Refined ZeroTo100
-
-  object IntPercent extends RefinedTypeOps[IntPercent, Int]
-=======
-  implicit val convMP: UnitConverter[PosInt, Micrometer, PosInt, Picometer] =
-    unsafePosIntConverter[Micrometer, Picometer]
->>>>>>> bab22572
 }
 
 object units extends units