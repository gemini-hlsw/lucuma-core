// Copyright (c) 2016-2022 Association of Universities for Research in Astronomy, Inc. (AURA)
// For license information see LICENSE or https://opensource.org/licenses/BSD-3-Clause

package lucuma.core.math

import algebra.instances.all.given
import cats._
import cats.syntax.all._
import coulomb.*
import coulomb.cats.quantity.given
import coulomb.policy.spire.standard.given
import coulomb.syntax.*
import coulomb.units.accepted._
import lucuma.core.math.ProperMotion.AngularVelocityComponent
import lucuma.core.math.units._
import lucuma.core.optics.SplitMono
import monocle.Focus
import monocle.Iso
import monocle.Lens
import spire.math.Rational

object VelocityAxis {
  type RA
  type Dec
}

/**
  * ProperMotion contains Ra/Dec angular velocities
  */
final case class ProperMotion(
  ra:  ProperMotion.AngularVelocityComponent[VelocityAxis.RA],
  dec: ProperMotion.AngularVelocityComponent[VelocityAxis.Dec]
) {
  // Return the ra/dec components in radians, first converting to degrees/y
  def toRadians: (Double, Double) =
    (ra.toRadians, dec.toRadians)

}

object ProperMotion extends ProperMotionOptics {
  final case class AngularVelocityComponent[A](μasy: Quantity[Long, MicroArcSecondPerYear]) {
<<<<<<< HEAD
    def toRadians: Double = μasy.toValue[Double].toUnit[Degree / Year].value.toRadians
=======
    // Direct conversion via coulomb turns to be too slow
    def toRadians: Double = (μasy.value.toDouble / (3600 * 1e6)).toRadians
>>>>>>> 0cdfac69

    val masy: Quantity[Rational, MilliArcSecondPerYear] = μasy.toValue[Rational].toUnit[MilliArcSecondPerYear]

    override def toString =
      s"AngularVelocityComponent(${masy.show})"
  }

  object AngularVelocityComponent extends AngularVelocityComponentOptics {
    def Zero[A]: AngularVelocityComponent[A] =
      AngularVelocityComponent(0.withUnit[MicroArcSecondPerYear])

    /** @group Typeclass Instances */
    implicit def orderAngularVelocity[A]: Order[AngularVelocityComponent[A]] =
      Order.by(_.μasy)

    /** @group Typeclass Instances */
    implicit def monoidAngularVelocity[A]: Monoid[AngularVelocityComponent[A]] =
      Monoid.instance(Zero[A], (a, b) => AngularVelocityComponent[A](a.μasy + b.μasy))

    /** @group Typeclass Instances */
    implicit def showAngularVelocity[A]: Show[AngularVelocityComponent[A]] =
      Show.fromToString

  }

  sealed trait AngularVelocityComponentOptics {

    def μasy[A]: Iso[Long, AngularVelocityComponent[A]] =
      Iso[Long, AngularVelocityComponent[A]](v =>
        AngularVelocityComponent(v.withUnit[MicroArcSecondPerYear])
      )(_.μasy.value)

    def microarcsecondsPerYear[A]: Iso[Long, AngularVelocityComponent[A]] = μasy

    /**
      * This `AngularVelocityComponent` as signed decimal milliseconds.
      */
    def milliarcsecondsPerYear[A]: SplitMono[AngularVelocityComponent[A], BigDecimal] =
      SplitMono
        .fromIso[AngularVelocityComponent[A], Long](microarcsecondsPerYear.reverse)
        .imapB(_.underlying.movePointRight(3).longValue,
               n => new java.math.BigDecimal(n).movePointLeft(3)
        )
  }

  type RA  = AngularVelocityComponent[VelocityAxis.RA]

  type Dec = AngularVelocityComponent[VelocityAxis.Dec]

  trait AngularVelocityComponentCompanion[A] {

    def apply(μasy: Quantity[Long, MicroArcSecondPerYear]): AngularVelocityComponent[A] =
      AngularVelocityComponent[A](μasy)

    val Zero: AngularVelocityComponent[A] =
      AngularVelocityComponent.Zero[A]

    val microarcsecondsPerYear: Iso[AngularVelocityComponent[A], Long] =
      AngularVelocityComponent.microarcsecondsPerYear[A].reverse

    val milliarcsecondsPerYear: SplitMono[AngularVelocityComponent[A], BigDecimal] =
      AngularVelocityComponent.milliarcsecondsPerYear[A]

  }

  object RA extends AngularVelocityComponentCompanion[VelocityAxis.RA]

  object Dec extends AngularVelocityComponentCompanion[VelocityAxis.Dec]

  /**
    * The `No parallax`
    * @group Constructors
    */
  val Zero: ProperMotion =
    ProperMotion(AngularVelocityComponent.Zero[VelocityAxis.RA],
                   AngularVelocityComponent.Zero[VelocityAxis.Dec]
    )

  /** @group Typeclass Instances */
  implicit val orderProperVelocity: Order[ProperMotion] =
    Order.by(x => (x.ra, x.dec))

  /** @group Typeclass Instances */
  implicit val monoidProperVelocity: Monoid[ProperMotion] =
    Monoid.instance(Zero, (a, b) => ProperMotion(a.ra |+| b.ra, a.dec |+| b.dec))

}

sealed trait ProperMotionOptics {

  /** @group Optics */
  val ra: Lens[ProperMotion, AngularVelocityComponent[VelocityAxis.RA]] =
    Focus[ProperMotion](_.ra)

  /** @group Optics */
  val dec: Lens[ProperMotion, AngularVelocityComponent[VelocityAxis.Dec]] =
    Focus[ProperMotion](_.dec)

  private def splitMonoFromComponents[A](
    raMono:  SplitMono[AngularVelocityComponent[VelocityAxis.RA], A],
    decMono: SplitMono[AngularVelocityComponent[VelocityAxis.Dec], A]
  ): SplitMono[ProperMotion, (A, A)] =
    SplitMono(
      v => (raMono.get(v.ra), decMono.get(v.dec)),
      t => ProperMotion(raMono.reverseGet(t._1), decMono.reverseGet(t._2))
    )

  /** @group Optics */
  val milliarcsecondsPerYear: SplitMono[ProperMotion, (BigDecimal, BigDecimal)] =
    splitMonoFromComponents(
      ProperMotion.RA.milliarcsecondsPerYear,
      ProperMotion.Dec.milliarcsecondsPerYear
    )

}<|MERGE_RESOLUTION|>--- conflicted
+++ resolved
@@ -39,12 +39,8 @@
 
 object ProperMotion extends ProperMotionOptics {
   final case class AngularVelocityComponent[A](μasy: Quantity[Long, MicroArcSecondPerYear]) {
-<<<<<<< HEAD
-    def toRadians: Double = μasy.toValue[Double].toUnit[Degree / Year].value.toRadians
-=======
     // Direct conversion via coulomb turns to be too slow
     def toRadians: Double = (μasy.value.toDouble / (3600 * 1e6)).toRadians
->>>>>>> 0cdfac69
 
     val masy: Quantity[Rational, MilliArcSecondPerYear] = μasy.toValue[Rational].toUnit[MilliArcSecondPerYear]
 
